--- conflicted
+++ resolved
@@ -51,10 +51,7 @@
 
 - `libcurl`: Used for making HTTP requests
 - `libfmt`: Provides an API for formatting
-<<<<<<< HEAD
-=======
 - `pgvector`: Vector operations with PostgreSQL
->>>>>>> 015a2309
 
 Depending on your operating system, you can install these using the following commands:
 
@@ -80,15 +77,12 @@
 vcpkg install curl fmt
 ```
 
-<<<<<<< HEAD
-=======
 **pgvector installation**
 
 - [Build from sources](https://github.com/pgvector/pgvector?tab=readme-ov-file#installation)
 - [Docker, Homebrew, PGXN, APT, etc.](https://github.com/pgvector/pgvector?tab=readme-ov-file#additional-installation-methods)
 
 
->>>>>>> 015a2309
 **Clone the repository**
 ```shell
 git clone https://github.com/turing-machines/mentals-ai
