# 🔮 Mentals AI

A tool to build and run cognitive language agents using only natural language, with loops, memory and tools.
This is not just another AI agent framework. With this solution, you can focus only on the logic of the agent itself, without having to worry about writing auxiliary code in Python or any other programming language.
In other words, this is an effort to provide new insights into what the system should look like for future AI applications.

- [Examples](#-examples)
- [Key Concepts](#-key-concepts)
    - [Instruction (prompt)](#-instruction-prompt)
    - [Working Memory (context)](#-working-memory-context)
    - [Short-Term Memory (experimental)](#-short-term-memory-experimental)
    - [Control flow: From strings to algorithms](#-control-flow-from-strings-to-algorithms)
- [Roadmap](#-roadmap)
- [Getting Started](#-getting-started)

## ☯️ The Idea

<<<<<<< HEAD
The idea came from work on psychoanalysis [Executive functions](https://en.wikipedia.org/wiki/Executive_functions), [Exploring Central Executive, Alan Baddeley, 1996](https://www.krigolsonteaching.com/uploads/4/3/8/4/43848243/baddeley_1996.pdf), that there is a system that controls cognitive processes and working memory, that makes retrievals from long-term memory. The LLM can be seen as "System 1" which answers questions, follows instructions, but there is no motivation, no goal setting.

> The central executive (or executive functions) is responsible for controlled processing in working memory, including but not limited to, directing attention, maintaining task goals, decision making, and memory retrieval. 
=======
The idea came from work on psychoanalysis [Exploring Central Executive, Alan Baddeley, 1996](https://www.krigolsonteaching.com/uploads/4/3/8/4/43848243/baddeley_1996.pdf) that there is a system that controls cognitive processes and working memory, that makes retrievals from long-term memory. The LLM can be seen as `System 1`, answering questions, following instructions, but there is no motivation, no goal setting. Okay, what the `System 2` is? We already have an answer from the Middle Ages, which in our time has begun to be considered in a more scientific and applied aspect:

> The `central executive system` is responsible for controlled processing in working memory, including but not limited to, `directing attention`, maintaining task goals, decision making, and memory retrieval.
>>>>>>> d55726a4

Yes, the first your thought, well, okay, not the first, but the subsequent ones may lead you to the answer: more advanced agents can be built in conjunction with `Systems 1 and 2`. LLM `System 1` as the cognitive executive and Central Executive `System 2` as the controlling unit for LLM. This is a mutual, dual relationship.

**This is the idea behind Mentals — to provide a basic solution on which advanced cognitive agents can be built.**

Two key differences from existing agent frameworks: 
* The agent of any complexity is created in `Markdown` without using any programming language. But you can use Python inside the agent text if you need to;
* This solution does not have built-in reasoning frameworks such as ReAct. This is the basis for building any reasoning framework you invent, including existing ones: `Tree of Thoughts`, `ReAct`, `Self-Discovery`, `Auto-CoT`, etc.

## 📢 Examples

Word chain game in a self-loop controlled by LLM:
![Word Chain game in a loop](assets/word_chain.gen.gif)

> NLOP — Natural Language Operation

Or more complex use cases:
| 🔄 Any multi-agent interactions | 👾 Space Invaders generator agent | 🍄 2D platformer generator agent |
|--------------------|-----------|--------------|
|![react](assets/react.png) | ![space_invaders.gen](assets/space_invaders.gif) | ![mario.gen](assets/mario.gif) |

Or help with the content:
- Collect YouTube videos on a given topic and save to a .csv file with the videos, views, channel name, and link;
- Get the transcription from the video and create a table of contents;
- Take top news from Hacker News, choose a topic and write an article on the topic with the participation of the critic and save to a file.

All of the above examples are located in the `agents` folder.

> [!NOTE]
> Llama3 support for providers with compatible OpenAI chat completion API.

## 📔 Key Concepts

The agent file is a textual description of the agent instructions with a .gen extension.

### 📃 Instruction (prompt)

Instruction is the basic component of an agent in Mentals. An agent can consist of one or more instructions, which can refer to each other. 

<img src="assets/instructions.png" width="500">

Instructions can be written in free form, but they always have a name that starts with the `#` symbol. The `## use:` directive is used to specify a reference to other instructions. Multiple references are listed separated by commas.

Below is an example with two instructions `root` and `meme_explain` with a reference:

```
# root
## use: meme_explain

1. Create 3 memes about AGI;
2. Then do meme explain with meme per call;
3. Output memes and their explanations in a list.

# meme_explain

Explain the gist of the meme in 20 words in medieval style.
Return explanation.
```

In this example, the `root` instruction refers to the `meme_explain` instruction. The response from 
meme_explain is returned to the instruction from which it was called, i.e. to root.

An instruction can take an `input` parameter, which is automatically generated based on the context when the instruction is called. You can specify a *free-form prompt* in the `## input:` directive to specify the input data more precisely, such as a JSON object, or `null`.

Using a document as an input:
```
# some_instruction
## input: design document only
```

JSON object as input:
```
# duckduckgo
## input: { search_query: search query, search_limit: search limit }

Write a Python script to search in DuckDuckGo.
Simulate request headers correctly e.g. user-agent as Mozilla and Linux.
```

> [!NOTE]
> Instruction calls are implemented separately from function/tool calls in OpenAI, allowing you to run agents with Llama3 and similar models. The instruction call implementation is open and is included in the `mentals_system.prompt` file.

#### 🔧 Tool

Tool is a kind of instruction. Mentals has a set of native tools to handle message output, user input, file handling, Python interpreter, Bash commands, and Short-term memory.

Ask user example:
```
# root
## use: user_input

Ask user name.
Then output: `Welcome, user_name!`
```

File handling example:
```
# root
## use: write_file, read_file

Write 'Hello world' to a file.
Then read and output file content.
```

The full list of native tools is listed in the file `native_tools.toml`.


### 📑 Working Memory (context)

Each instruction has its own working memory — context. When exiting an instruction and re-entering it, the context is kept by default. To clear the context when exiting an instruction, you can use the `## keep_context: false` directive:

```
# meme_explain
## keep_context: false

Explain the gist of the meme in 20 words in medieval style.
Return explanation.
```

By default, the size of the instruction context is not limited. To limit the context, there is a directive `## max_context: number` which specifies that only the `number` of the most recent messages should be stored. Older messages will be pushed out of the context. This feature is useful when you want to keep the most recent data in context so that older data does not affect the chain of reasoning.

```
# python_code_generation
## input: development tasks in a list
## use: write_file
## max_context: 5

Do all development tasks in a loop: task by task.
Save the Python code you implement in the main.py file.
```

### 📝 Short-Term Memory (experimental)

Short-term memory is a memory that allows intermediate results of the agent's work to be stored and use it for further reasoning. The contents of this memory are accessible from all instruction contexts.

The `memory` tool is used to store the data. When storing, a keyword and a description of the content are generated. In the example below, the `meme_recall` instruction knows about the meme because it was previously memorized.

```
# root
## use: memory, meme_recall

Come up with and memorize a meme.
Call meme recall.

# meme_recall
## input: nothing

What the meme was about?
```

### 🔀 Control flow: From strings to algorithms

The control flow encompassing conditions, instruction calls, and loops (such as `ReAct`, 
`Auto-CoT`, etc.), is entirely articulated in natural language. This approach allows 
the creation of `semantic conditions` for branching data streams. You can ask an agent 
to play a word chain game by itself, and it will do it in a loop or write a fuzzy exit 
condition: `leave the loop if you are satisfied with the result`, where the LLM and its 
context decides whether to leave or not. And all this without describing flow logic in 
Python or other programming languages.

#### ⛳ Reason Action (ReAct) example

```
## use: execute_bash_command, software_development, quality_assurance

...
You run in a loop of "Thought", "Action", "Observation".
At the end of the loop return with the final answer.
Use "Thought" to describe your thoughts about the task 
you have been asked. Use "Action" to run one of the actions 
available to you. Output action as: "Action: action name to call".
"Observation" will be the result of running those actions.

Your available actions:
- `execute_bash_command` for util purposes e.g. make directory, install packages, etc.;
- `software_development` for software development and bug fixing purposes;
- `quality_assurance` for QA testing purposes.
...
```

#### 🌲 Tree of Thoughts (ToT) example

The idea behind ToT is to generate multiple ideas to solve a problem and then evaluate their value. 
Valuable ideas are kept and developed, other ideas are discarded.

Let's take the example of the 24 game. The 24 puzzle is an arithmetical puzzle in which 
the objective is to find a way to manipulate four integers so that the end result is 24.
First, we define the instruction that creates and manipulates the tree data structure. 
The model knows what a tree is and can represent it in any format, from plain text to XML/JSON or any custom format.

In this example, we will use the plain text format:

```
# tree
## input: e.g. "add to node `A` child nodes `B` and `C`", "remove node `D` with all branches", etc. 
## use: memory
## keep_context: false

Build/update tree structure in formatted text.

Update the tree structure within the specified action;
Memorize final tree structure.
```

Next we need to initialize the tree with initial data, let's start with the root instruction:

```
# root
## use: tree

Input: 4 5 8 2
Generate 8 possible next steps.
Store all steps in the tree as nodes e.g. 
Node value 1: "2 + 8 = 10 (left: 8 10 14)"
Node value 2: "8 / 2 = 4 (left: 4 8 14)"
etc.
```

Calling the root instruction will suggest 8 possible next steps to calculate with the first 2 numbers and store these steps as tree nodes. Further work by the agent results in the construction of a tree that is convenient for the model to understand and infer the final answer.

```
4 5 8 2
├── 4 + 5 = 9 (left: 9, 8, 2)
│   └── discard
├── 4 + 8 = 12 (left: 12, 5, 2)
│   └── discard
├── 4 + 2 = 6 (left: 6, 5, 8)
│   └── discard
├── 5 + 8 = 13 (left: 13, 4, 2)
│   └── discard
├── 5 + 2 = 7 (left: 7, 4, 8)
│   └── (7 - 4) * 8 = 24
├── 8 + 2 = 10 (left: 10, 4, 5)
│   └── discard
├── 4 * 5 = 20 (left: 20, 8, 2)
│   └── (20 - 8) * 2 = 24
└── 4 * 8 = 32 (left: 32, 5, 2)
    └── discard

Based on the evaluations, we have found two successful paths to reach 24:

1. From the node "5 + 2 = 7 (left: 7, 4, 8)", we have the equation: (7 - 4) * 8 = 24.
2. From the node "4 * 5 = 20 (left: 20, 8, 2)", we have the equation: (20 - 8) * 2 = 24.

Thus, the final equations using all given numbers from the input are:
1. (5 + 2 - 4) * 8 = 24
2. (4 * 5 - 8) * 2 = 24
```

A complete example is contained in the `agents/tree_structure.gen`


## 🔜 Roadmap

- [ ] Web UI
- [ ] Vector database tools -- WIP
- [ ] Agent's experience (experimental)
- [ ] Tools: Image generation, Browser

## 🔰 Getting Started

Begin by securing an OpenAI API key through the creation of an  [OpenAI
account](https://platform.openai.com/docs/quickstart?context=node). If you already have 
an API key, skip this step.

### Build and run

Clone the Mentals AI repository:
```shell
git clone https://github.com/turing-machines/mentals-ai
cd mentals-ai
```

The API key must be placed in the `config.toml` file:
```
# OpenAI
API_KEY = "insert API key here"
ENDPOINT = "https://api.openai.com/v1"
MODEL = "gpt-4o"
```

Build project:
```
make
```

Now you can use Mentals:
```shell
./build/mentals agents/loop.gen -d
```<|MERGE_RESOLUTION|>--- conflicted
+++ resolved
@@ -15,17 +15,11 @@
 
 ## ☯️ The Idea
 
-<<<<<<< HEAD
-The idea came from work on psychoanalysis [Executive functions](https://en.wikipedia.org/wiki/Executive_functions), [Exploring Central Executive, Alan Baddeley, 1996](https://www.krigolsonteaching.com/uploads/4/3/8/4/43848243/baddeley_1996.pdf), that there is a system that controls cognitive processes and working memory, that makes retrievals from long-term memory. The LLM can be seen as "System 1" which answers questions, follows instructions, but there is no motivation, no goal setting.
+The idea came from work on psychoanalysis [Exploring Central Executive, Alan Baddeley, 1996](https://www.krigolsonteaching.com/uploads/4/3/8/4/43848243/baddeley_1996.pdf) that there is a system that controls cognitive processes and working memory, that makes retrievals from long-term memory. The LLM can be seen as `System 1`, answering questions, following instructions, but there is no motivation, no goal setting. Okay, what the `System 2` is? We already have an answer from the Middle Ages, which in our time has begun to be considered in a more scientific and applied aspect:
+
+> The `central executive system` is responsible for controlled processing in working memory, including but not limited to, `directing attention`, maintaining task goals, decision making, and memory retrieval.
 
 > The central executive (or executive functions) is responsible for controlled processing in working memory, including but not limited to, directing attention, maintaining task goals, decision making, and memory retrieval. 
-=======
-The idea came from work on psychoanalysis [Exploring Central Executive, Alan Baddeley, 1996](https://www.krigolsonteaching.com/uploads/4/3/8/4/43848243/baddeley_1996.pdf) that there is a system that controls cognitive processes and working memory, that makes retrievals from long-term memory. The LLM can be seen as `System 1`, answering questions, following instructions, but there is no motivation, no goal setting. Okay, what the `System 2` is? We already have an answer from the Middle Ages, which in our time has begun to be considered in a more scientific and applied aspect:
-
-> The `central executive system` is responsible for controlled processing in working memory, including but not limited to, `directing attention`, maintaining task goals, decision making, and memory retrieval.
->>>>>>> d55726a4
-
-Yes, the first your thought, well, okay, not the first, but the subsequent ones may lead you to the answer: more advanced agents can be built in conjunction with `Systems 1 and 2`. LLM `System 1` as the cognitive executive and Central Executive `System 2` as the controlling unit for LLM. This is a mutual, dual relationship.
 
 **This is the idea behind Mentals — to provide a basic solution on which advanced cognitive agents can be built.**
 
